defmodule Plug.Mixfile do
  use Mix.Project

  @version "1.3.0"

  def project do
    [app: :plug,
     version: @version,
     elixir: "~> 1.2.3 or ~> 1.3",
     deps: deps(),
     package: package(),
     description: "A specification and conveniences for composable " <>
                  "modules between web applications",
     name: "Plug",
     xref: [exclude: [:ranch, :cowboy, :cowboy_req, :cowboy_router]],
     docs: [extras: ["README.md"], main: "readme",
            source_ref: "v#{@version}",
            source_url: "https://github.com/elixir-lang/plug"]]
  end

  # Configuration for the OTP application
  def application do
    [applications: [:crypto, :logger, :mime],
     mod: {Plug, []}]
  end

  def deps do
    [{:mime, "~> 1.0"},
<<<<<<< HEAD
     {:ranch, github: "ninenines/ranch", ref: "master", optional: true, override: true},
     {:cowlib, github: "ninenines/cowlib", ref: "master", optional: true, override: true},
     {:cowboy, github: "ninenines/cowboy", ref: "master", optional: true},
=======
     {:cowboy, "~> 1.0.1 or ~> 1.1", optional: true},
>>>>>>> 8816fa31
     {:ex_doc, "~> 0.12", only: :docs},
     {:inch_ex, ">= 0.0.0", only: :docs},
     {:gun, github: "ninenines/gun", ref: "master", only: :test},
     {:hackney, "~> 1.2.0", only: :test}]
  end

  defp package do
    %{licenses: ["Apache 2"],
      maintainers: ["José Valim"],
      links: %{"GitHub" => "https://github.com/elixir-lang/plug"}}
  end
end<|MERGE_RESOLUTION|>--- conflicted
+++ resolved
@@ -26,13 +26,9 @@
 
   def deps do
     [{:mime, "~> 1.0"},
-<<<<<<< HEAD
      {:ranch, github: "ninenines/ranch", ref: "master", optional: true, override: true},
      {:cowlib, github: "ninenines/cowlib", ref: "master", optional: true, override: true},
      {:cowboy, github: "ninenines/cowboy", ref: "master", optional: true},
-=======
-     {:cowboy, "~> 1.0.1 or ~> 1.1", optional: true},
->>>>>>> 8816fa31
      {:ex_doc, "~> 0.12", only: :docs},
      {:inch_ex, ">= 0.0.0", only: :docs},
      {:gun, github: "ninenines/gun", ref: "master", only: :test},
